require 'capybara'

require 'capybara/dsl'
require 'capybara/rspec/matchers'

World(Capybara::DSL)
World(Capybara::RSpecMatchers)

Before do
  Capybara.reset_sessions!
  Capybara.use_default_driver
end

Before '@javascript' do
  Capybara.current_driver = Capybara.javascript_driver
end

<<<<<<< HEAD
Before do |scenario|
  scenario.source_tag_names.each do |tag|
    driver_name = tag.sub(/^@/, '').to_sym
    if Capybara.drivers.has_key?(driver_name)
      Capybara.current_driver = driver_name
    end
  end
end

After do
  Capybara.use_default_driver
=======
Before('@selenium') do
  Capybara.current_driver = :selenium
end

Before('@celerity') do
  Capybara.current_driver = :celerity
end

Before('@culerity') do
  Capybara.current_driver = :culerity
end

Before('@rack_test') do
  Capybara.current_driver = :rack_test
>>>>>>> 2cfb7332
end<|MERGE_RESOLUTION|>--- conflicted
+++ resolved
@@ -15,7 +15,6 @@
   Capybara.current_driver = Capybara.javascript_driver
 end
 
-<<<<<<< HEAD
 Before do |scenario|
   scenario.source_tag_names.each do |tag|
     driver_name = tag.sub(/^@/, '').to_sym
@@ -23,24 +22,4 @@
       Capybara.current_driver = driver_name
     end
   end
-end
-
-After do
-  Capybara.use_default_driver
-=======
-Before('@selenium') do
-  Capybara.current_driver = :selenium
-end
-
-Before('@celerity') do
-  Capybara.current_driver = :celerity
-end
-
-Before('@culerity') do
-  Capybara.current_driver = :culerity
-end
-
-Before('@rack_test') do
-  Capybara.current_driver = :rack_test
->>>>>>> 2cfb7332
 end